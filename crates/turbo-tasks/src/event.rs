use std::{
    fmt::{Debug, Formatter},
    future::Future,
    mem::replace,
    pin::Pin,
};
#[cfg(feature = "hanging_detection")]
use std::{sync::Arc, task::ready, task::Poll, time::Duration};

#[cfg(feature = "hanging_detection")]
use tokio::time::{timeout, Timeout};

pub struct Event {
    #[cfg(feature = "hanging_detection")]
    description: Arc<dyn Fn() -> String + Sync + Send>,
    event: event_listener::Event,
}

#[cfg(not(feature = "hanging_detection"))]
impl Event {
    /// see [event_listener::Event]::new
    #[inline(always)]
    pub fn new(_description: impl Fn() -> String + Sync + Send + 'static) -> Self {
        Self {
            event: event_listener::Event::new(),
        }
    }

    /// see [event_listener::Event]::listen
    pub fn listen(&self) -> EventListener {
        EventListener {
            listener: self.event.listen(),
        }
    }

<<<<<<< HEAD
    /// pulls out the event listener, leaving a new, empty event in its place.
    pub fn take(&mut self) -> Self {
        Self {
            event: replace(&mut self.event, event_listener::Event::new()),
=======
    /// see [event_listener::Event]::listen
    pub fn listen_with_note(
        &self,
        _note: impl Fn() -> String + Sync + Send + 'static,
    ) -> EventListener {
        EventListener {
            listener: self.event.listen(),
>>>>>>> 30a8ba9f
        }
    }
}

#[cfg(feature = "hanging_detection")]
impl Event {
    /// see [event_listener::Event]::new
    #[inline(always)]
    pub fn new(description: impl Fn() -> String + Sync + Send + 'static) -> Self {
        Self {
            description: Arc::new(description),
            event: event_listener::Event::new(),
        }
    }

    /// see [event_listener::Event]::listen
    pub fn listen(&self) -> EventListener {
        EventListener {
            description: self.description.clone(),
            note: Arc::new(|| String::new()),
            future: Some(Box::pin(timeout(
                Duration::from_secs(10),
                self.event.listen(),
            ))),
            duration: Duration::from_secs(10),
        }
    }

    /// see [event_listener::Event]::listen
    pub fn listen_with_note(
        &self,
        note: impl Fn() -> String + Sync + Send + 'static,
    ) -> EventListener {
        EventListener {
            description: self.description.clone(),
            note: Arc::new(note),
            future: Some(Box::pin(timeout(
                Duration::from_secs(10),
                self.event.listen(),
            ))),
            duration: Duration::from_secs(10),
        }
    }

    /// pulls out the event listener, leaving a new, empty event in its place.
    pub fn take(&mut self) -> Event {
        Self {
            description: self.description.clone(),
            event: replace(&mut self.event, event_listener::Event::new()),
        }
    }
}

impl Event {
    /// see [event_listener::Event]::notify
    pub fn notify(&self, n: usize) {
        self.event.notify(n);
    }
}

impl Debug for Event {
    fn fmt(&self, f: &mut Formatter<'_>) -> std::fmt::Result {
        let mut t = f.debug_tuple("Event");
        #[cfg(feature = "hanging_detection")]
        t.field(&(self.description)());
        t.finish()
    }
}

#[cfg(not(feature = "hanging_detection"))]
pub struct EventListener {
    listener: event_listener::EventListener,
}

#[cfg(not(feature = "hanging_detection"))]
impl Debug for EventListener {
    fn fmt(&self, f: &mut Formatter<'_>) -> std::fmt::Result {
        f.debug_tuple("EventListener").finish()
    }
}

#[cfg(not(feature = "hanging_detection"))]
impl Future for EventListener {
    type Output = ();

    fn poll(
        self: std::pin::Pin<&mut Self>,
        cx: &mut std::task::Context<'_>,
    ) -> std::task::Poll<Self::Output> {
        unsafe { Pin::new_unchecked(&mut self.get_unchecked_mut().listener) }.poll(cx)
    }
}

#[cfg(feature = "hanging_detection")]
pub struct EventListener {
    description: Arc<dyn Fn() -> String + Sync + Send>,
    note: Arc<dyn Fn() -> String + Sync + Send>,
    future: Option<Pin<Box<Timeout<event_listener::EventListener>>>>,
    duration: Duration,
}

#[cfg(feature = "hanging_detection")]
impl Debug for EventListener {
    fn fmt(&self, f: &mut Formatter<'_>) -> std::fmt::Result {
        let mut t = f.debug_tuple("EventListener");
        t.field(&(self.description)());
        let note = (self.note)();
        if !note.is_empty() {
            t.field(&note);
        }
        t.finish()
    }
}

#[cfg(feature = "hanging_detection")]
impl Future for EventListener {
    type Output = ();

    fn poll(
        mut self: std::pin::Pin<&mut Self>,
        cx: &mut std::task::Context<'_>,
    ) -> std::task::Poll<Self::Output> {
        while let Some(future) = self.future.as_mut() {
            match ready!(future.as_mut().poll(cx)) {
                Ok(_) => {
                    self.future = None;
                    return Poll::Ready(());
                }
                Err(_) => {
                    use crate::util::FormatDuration;
                    eprintln!(
                        "{:?} is potentially hanging (waiting for {})",
                        self,
                        FormatDuration(self.duration)
                    );
                    self.duration *= 2;
                    let future = self.future.take().unwrap();
                    self.future = Some(Box::pin(timeout(
                        self.duration,
                        unsafe { Pin::into_inner_unchecked(future) }.into_inner(),
                    )));
                }
            }
        }
        // EventListener was awaited again after completion
        Poll::Ready(())
    }
}<|MERGE_RESOLUTION|>--- conflicted
+++ resolved
@@ -33,12 +33,6 @@
         }
     }
 
-<<<<<<< HEAD
-    /// pulls out the event listener, leaving a new, empty event in its place.
-    pub fn take(&mut self) -> Self {
-        Self {
-            event: replace(&mut self.event, event_listener::Event::new()),
-=======
     /// see [event_listener::Event]::listen
     pub fn listen_with_note(
         &self,
@@ -46,7 +40,13 @@
     ) -> EventListener {
         EventListener {
             listener: self.event.listen(),
->>>>>>> 30a8ba9f
+        }
+    }
+
+    /// pulls out the event listener, leaving a new, empty event in its place.
+    pub fn take(&mut self) -> Self {
+        Self {
+            event: replace(&mut self.event, event_listener::Event::new()),
         }
     }
 }
