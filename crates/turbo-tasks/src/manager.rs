use std::{
    borrow::Cow,
    cell::RefCell,
    collections::{HashMap, HashSet},
    future::Future,
    hash::Hash,
    panic::AssertUnwindSafe,
    pin::Pin,
    sync::{
        atomic::{AtomicBool, AtomicUsize, Ordering},
        Arc, Mutex, Weak,
    },
    thread,
    time::{Duration, Instant},
};

use anyhow::{anyhow, Result};
use concurrent_queue::ConcurrentQueue;
use futures::FutureExt;
<<<<<<< HEAD
use indexmap::IndexMap;
=======
use nohash_hasher::BuildNoHashHasher;
>>>>>>> f786669a
use serde::{de::Visitor, Deserialize, Serialize};
use tokio::{runtime::Handle, select, task_local};

use crate::{
    backend::{Backend, CellContent, PersistentTaskType, TransientTaskType},
    event::{Event, EventListener},
    id::{BackendJobId, FunctionId, TraitTypeId},
    id_factory::IdFactory,
    raw_vc::{CellId, RawVc},
    task_input::{SharedReference, TaskInput},
    timed_future::{self, TimedFuture},
    trace::TraceRawVcs,
    util::FormatDuration,
<<<<<<< HEAD
    Nothing, NothingVc, SmallDuration, TaskId, Typed, TypedForInput, ValueTraitVc, ValueTypeId,
=======
    Nothing, NothingVc, TaskId, ValueTraitVc, ValueTypeId,
>>>>>>> f786669a
};

pub trait TurboTasksCallApi: Sync + Send {
    fn dynamic_call(&self, func: FunctionId, inputs: Vec<TaskInput>) -> RawVc;
    fn native_call(&self, func: FunctionId, inputs: Vec<TaskInput>) -> RawVc;
    fn trait_call(
        &self,
        trait_type: TraitTypeId,
        trait_fn_name: Cow<'static, str>,
        inputs: Vec<TaskInput>,
    ) -> RawVc;

    fn run_once(
        &self,
        reason: &'static str,
        future: Pin<Box<dyn Future<Output = Result<()>> + Send + 'static>>,
    ) -> TaskId;
    fn run_once_process(
        &self,
        reason: &'static str,
        future: Pin<Box<dyn Future<Output = Result<()>> + Send + 'static>>,
    ) -> TaskId;
}

pub trait TurboTasksApi: TurboTasksCallApi + Sync + Send {
    fn invalidate(&self, task: TaskId, reason: &'static str);

    /// Eagerly notifies all tasks that were scheduled for notifications via
    /// `schedule_notify_tasks_set()`
    fn notify_scheduled_tasks(&self);

    fn try_read_task_output(
        &self,
        task: TaskId,
        strongly_consistent: bool,
    ) -> Result<Result<RawVc, EventListener>>;

    /// INVALIDATION: Be careful with this, it will not track dependencies, so
    /// using it could break cache invalidation.
    fn try_read_task_output_untracked(
        &self,
        task: TaskId,
        strongly_consistent: bool,
    ) -> Result<Result<RawVc, EventListener>>;

    fn try_read_task_cell(
        &self,
        task: TaskId,
        index: CellId,
    ) -> Result<Result<CellContent, EventListener>>;

    /// INVALIDATION: Be careful with this, it will not track dependencies, so
    /// using it could break cache invalidation.
    fn try_read_task_cell_untracked(
        &self,
        task: TaskId,
        index: CellId,
    ) -> Result<Result<CellContent, EventListener>>;

    fn try_read_task_collectibles(
        &self,
        task: TaskId,
        trait_id: TraitTypeId,
    ) -> Result<Result<HashSet<RawVc>, EventListener>>;

    fn emit_collectible(&self, trait_type: TraitTypeId, collectible: RawVc);
    fn unemit_collectible(&self, trait_type: TraitTypeId, collectible: RawVc);
    fn unemit_collectibles(&self, trait_type: TraitTypeId, collectibles: &HashSet<RawVc>);

    /// INVALIDATION: Be careful with this, it will not track dependencies, so
    /// using it could break cache invalidation.
    fn try_read_own_task_cell_untracked(
        &self,
        current_task: TaskId,
        index: CellId,
    ) -> Result<CellContent>;

    fn read_current_task_cell(&self, index: CellId) -> Result<CellContent>;
    fn update_current_task_cell(&self, index: CellId, content: CellContent);
}

pub trait TaskIdProvider {
    fn get_fresh_task_id(&self) -> TaskId;
    /// # Safety
    ///
    /// It must be ensured that the id is no longer used
    unsafe fn reuse_task_id(&self, id: TaskId);
}

impl TaskIdProvider for IdFactory<TaskId> {
    fn get_fresh_task_id(&self) -> TaskId {
        self.get()
    }

    unsafe fn reuse_task_id(&self, id: TaskId) {
        unsafe { self.reuse(id) }
    }
}

pub trait TurboTasksBackendApi: TaskIdProvider + TurboTasksCallApi + Sync + Send {
    fn pin(&self) -> Arc<dyn TurboTasksBackendApi>;

    fn schedule(&self, task: TaskId, reason: &'static str);
    fn schedule_backend_background_job(&self, id: BackendJobId);
    fn schedule_backend_foreground_job(&self, id: BackendJobId);

    fn try_foreground_done(&self) -> Result<(), EventListener>;

    /// Enqueues tasks for notification of changed dependencies. This will
    /// eventually call `invalidate_tasks()` on all tasks.
    fn schedule_notify_tasks(&self, tasks: &[TaskId]);

    /// Enqueues tasks for notification of changed dependencies. This will
    /// eventually call `invalidate_tasks()` on all tasks.
    fn schedule_notify_tasks_set(&self, tasks: &HashSet<TaskId>);
}

impl TaskIdProvider for &dyn TurboTasksBackendApi {
    fn get_fresh_task_id(&self) -> TaskId {
        (*self).get_fresh_task_id()
    }

    unsafe fn reuse_task_id(&self, id: TaskId) {
        unsafe { (*self).reuse_task_id(id) }
    }
}

impl TaskIdProvider for &dyn TaskIdProvider {
    fn get_fresh_task_id(&self) -> TaskId {
        (*self).get_fresh_task_id()
    }

    unsafe fn reuse_task_id(&self, id: TaskId) {
        unsafe { (*self).reuse_task_id(id) }
    }
}

pub struct TurboTasks<B: Backend + 'static> {
    this: Weak<Self>,
    backend: B,
    task_id_factory: IdFactory<TaskId>,
    stopped: AtomicBool,
    currently_scheduled_tasks: AtomicUsize,
    currently_scheduled_foreground_jobs: AtomicUsize,
    currently_scheduled_background_jobs: AtomicUsize,
    scheduled_tasks: AtomicUsize,
    start: Mutex<Option<Instant>>,
    aggregated_update: Mutex<Option<(Duration, usize, IndexMap<&'static str, (Duration, usize)>)>>,
    aggregated_task_timings: ConcurrentQueue<(&'static str, SmallDuration)>,
    event: Event,
    event_foreground: Event,
    event_background: Event,
}

struct CurrentTaskInfo {
    id: TaskId,
    reason: &'static str,

    /// Affected [Task]s, that are tracked during task execution
    /// These tasks will be invalidated when the execution finishes
    /// or before reading a cell value.
    /// If None, tasks will be directly invalidated
    tasks_to_notify: Option<RefCell<Vec<TaskId>>>,
}

// TODO implement our own thread pool and make these thread locals instead
task_local! {
    /// The current TurboTasks instance
    static TURBO_TASKS: Arc<dyn TurboTasksApi>;

    static CELL_COUNTERS: RefCell<HashMap<ValueTypeId, u32, BuildNoHashHasher<ValueTypeId>>>;

    static CURRENT_TASK_INFO: CurrentTaskInfo;
}

impl<B: Backend> TurboTasks<B> {
    // TODO better lifetime management for turbo tasks
    // consider using unsafe for the task_local turbo tasks
    // that should be safe as long tasks can't outlife turbo task
    // so we probably want to make sure that all tasks are joined
    // when trying to drop turbo tasks
    pub fn new(mut backend: B) -> Arc<Self> {
        let task_id_factory = IdFactory::new();
        backend.initialize(&task_id_factory);
        let this = Arc::new_cyclic(|this| Self {
            this: this.clone(),
            backend,
            task_id_factory,
            stopped: AtomicBool::new(false),
            currently_scheduled_tasks: AtomicUsize::new(0),
            currently_scheduled_background_jobs: AtomicUsize::new(0),
            currently_scheduled_foreground_jobs: AtomicUsize::new(0),
            scheduled_tasks: AtomicUsize::new(0),
            start: Default::default(),
            aggregated_update: Default::default(),
            aggregated_task_timings: ConcurrentQueue::unbounded(),
            event: Event::new(|| "TurboTasks::event".to_string()),
            event_foreground: Event::new(|| "TurboTasks::event_foreground".to_string()),
            event_background: Event::new(|| "TurboTasks::event_background".to_string()),
        });
        this.backend.startup(&*this);
        this
    }

    pub fn pin(&self) -> Arc<Self> {
        self.this.upgrade().unwrap()
    }

    /// Creates a new root task
    pub fn spawn_root_task(
        &self,
        reason: &'static str,
        functor: impl Fn() -> Pin<Box<dyn Future<Output = Result<RawVc>> + Send>>
            + Sync
            + Send
            + 'static,
    ) -> TaskId {
        let id = self
            .backend
            .create_transient_task(TransientTaskType::Root(Box::new(functor)), self);
        self.schedule(id, reason);
        id
    }

    // TODO make sure that all dependencies settle before reading them
    /// Creates a new root task, that is only executed once.
    /// Dependencies will not invalidate the task.
    pub fn spawn_once_task(
        &self,
        reason: &'static str,
        future: impl Future<Output = Result<RawVc>> + Send + 'static,
    ) -> TaskId {
        let id = self
            .backend
            .create_transient_task(TransientTaskType::Once(Box::pin(future)), self);
        self.schedule(id, reason);
        id
    }

    pub async fn run_once<T: TraceRawVcs + Send + 'static>(
        &self,
        reason: &'static str,
        future: impl Future<Output = Result<T>> + Send + 'static,
    ) -> Result<T> {
        let (tx, rx) = tokio::sync::oneshot::channel();
        let task_id = self.spawn_once_task(reason, async move {
            let result = future.await?;
            tx.send(result)
                .map_err(|_| anyhow!("unable to send result"))?;
            Ok(NothingVc::new().into())
        });
        // INVALIDATION: A Once task will never invalidate, therefore we don't need to
        // track a dependency
        let raw_result = read_task_output_untracked(self, task_id, false).await?;
        raw_result.into_read_untracked::<Nothing>(self).await?;
        Ok(rx.await?)
    }

    /// Call a native function with arguments.
    /// All inputs must be resolved.
    pub(crate) fn native_call(&self, func: FunctionId, inputs: Vec<TaskInput>) -> RawVc {
        let (id, reason) = current_task_and_reason("turbo_function calls");
        RawVc::TaskOutput(self.backend.get_or_create_persistent_task(
            PersistentTaskType::Native(func, inputs),
            id,
            reason,
            self,
        ))
    }

    /// Calls a native function with arguments. Resolves arguments when needed
    /// with a wrapper [Task].
    pub fn dynamic_call(&self, func: FunctionId, inputs: Vec<TaskInput>) -> RawVc {
        if inputs.iter().all(|i| i.is_resolved() && !i.is_nothing()) {
            self.native_call(func, inputs)
        } else {
            let (id, reason) = current_task_and_reason("turbo_function calls");
            RawVc::TaskOutput(self.backend.get_or_create_persistent_task(
                PersistentTaskType::ResolveNative(func, inputs),
                id,
                reason,
                self,
            ))
        }
    }

    /// Calls a trait method with arguments. First input is the `self` object.
    /// Uses a wrapper task to resolve
    pub fn trait_call(
        &self,
        trait_type: TraitTypeId,
        trait_fn_name: Cow<'static, str>,
        inputs: Vec<TaskInput>,
    ) -> RawVc {
        let (id, reason) = current_task_and_reason("turbo_function calls");
        RawVc::TaskOutput(self.backend.get_or_create_persistent_task(
            PersistentTaskType::ResolveTrait(trait_type, trait_fn_name, inputs),
            id,
            reason,
            self,
        ))
    }

    pub(crate) fn schedule(&self, task_id: TaskId, reason: &'static str) {
        self.begin_primary_job();
        self.scheduled_tasks.fetch_add(1, Ordering::AcqRel);

        #[cfg(feature = "tokio_tracing")]
        let description = self.backend.get_task_description(task_id);

        let this = self.pin();
        let future = async move {
            let mut total_duration = Duration::ZERO;
            loop {
                if this.stopped.load(Ordering::Acquire) {
                    break;
                }
                if let Some(execution) = this.backend.try_start_task_execution(task_id, &*this) {
                    // Setup thread locals
                    let (result, duration) = CELL_COUNTERS
                        .scope(Default::default(), async {
                            let (result, duration) =
                                TimedFuture::new(AssertUnwindSafe(execution.future).catch_unwind())
                                    .await;
                            (result, duration)
                        })
                        .await;
                    if cfg!(feature = "log_function_stats") && duration.as_millis() > 1000 {
                        println!(
                            "{} took {}",
                            this.backend.get_task_description(task_id),
                            FormatDuration(duration)
                        )
                    }
                    let result = result.map_err(|any| match any.downcast::<String>() {
                        Ok(owned) => Some(Cow::Owned(*owned)),
                        Err(any) => match any.downcast::<&'static str>() {
                            Ok(str) => Some(Cow::Borrowed(*str)),
                            Err(_) => None,
                        },
                    });
                    this.backend.task_execution_result(task_id, result, &*this);
                    this.notify_scheduled_tasks_internal();
<<<<<<< HEAD
                    let reexecute = this.backend.task_execution_completed(
                        task_id,
                        cell_mappings,
                        duration,
                        &*this,
                    );
                    total_duration += duration;
=======
                    let reexecute = this
                        .backend
                        .task_execution_completed(task_id, duration, &*this);
>>>>>>> f786669a
                    if !reexecute {
                        break;
                    }
                } else {
                    break;
                }
            }
            this.finish_primary_job(Some((reason, total_duration.into())));
            anyhow::Ok(())
        };

        let future = TURBO_TASKS.scope(
            self.pin(),
            CURRENT_TASK_INFO.scope(
                CurrentTaskInfo {
                    id: task_id,
                    reason,
                    tasks_to_notify: Some(RefCell::new(Vec::new())),
                },
                self.backend.execution_scope(task_id, future),
            ),
        );

        #[cfg(feature = "tokio_tracing")]
        tokio::task::Builder::new().name(&description).spawn(future);
        #[cfg(not(feature = "tokio_tracing"))]
        tokio::task::spawn(future);
    }

    fn begin_primary_job(&self) {
        if self
            .currently_scheduled_tasks
            .fetch_add(1, Ordering::AcqRel)
            == 0
        {
            *self.start.lock().unwrap() = Some(Instant::now());
        }
    }

    fn begin_foreground_job(&self) {
        self.begin_primary_job();
        self.currently_scheduled_foreground_jobs
            .fetch_add(1, Ordering::AcqRel);
    }

    fn finish_primary_job(&self, timing: Option<(&'static str, SmallDuration)>) {
        if let Some(timing) = timing {
            let _ = self.aggregated_task_timings.push(timing);
        }
        if self
            .currently_scheduled_tasks
            .fetch_sub(1, Ordering::AcqRel)
            == 1
        {
            // That's not super race-condition-safe, but it's only for
            // statistical reasons
            let total = self.scheduled_tasks.load(Ordering::Acquire);
            self.scheduled_tasks.store(0, Ordering::Release);
            if let Some(start) = *self.start.lock().unwrap() {
                let mut update = self.aggregated_update.lock().unwrap();
                let update = if let Some(update) = update.as_mut() {
                    update
                } else {
                    *update = Some((Duration::ZERO, 0, IndexMap::new()));
                    update.as_mut().unwrap()
                };
                update.0 += start.elapsed();
                update.1 += total;
                while let Ok((reason, duration)) = self.aggregated_task_timings.pop() {
                    let entry = update.2.entry(reason).or_default();
                    entry.0 += duration.into();
                    entry.1 += 1;
                }
            }
            self.event.notify(usize::MAX);
        }
    }

    fn finish_foreground_job(&self) {
        if self
            .currently_scheduled_foreground_jobs
            .fetch_sub(1, Ordering::AcqRel)
            == 1
        {
            self.event_foreground.notify(usize::MAX);
        }
        self.finish_primary_job(None);
    }

    pub async fn wait_foreground_done(&self) {
        if self
            .currently_scheduled_foreground_jobs
            .load(Ordering::Acquire)
            == 0
        {
            return;
        }
        let listener = self.event_foreground.listen();
        if self
            .currently_scheduled_foreground_jobs
            .load(Ordering::Acquire)
            == 0
        {
            return;
        }
        listener.await;
    }

    pub fn get_in_progress_count(&self) -> usize {
        self.currently_scheduled_tasks.load(Ordering::Acquire)
    }

    pub async fn wait_task_completion(&self, id: TaskId, fully_settled: bool) -> Result<()> {
        // INVALIDATION: This doesn't return a value, only waits for it to be ready.
        let result = read_task_output_untracked(self, id, fully_settled).await;
        result.map(|_| ())
    }

    pub async fn get_or_wait_update_info(
        &self,
        aggregation: Duration,
    ) -> (Duration, usize, IndexMap<&'static str, (Duration, usize)>) {
        let listener = self.event.listen();
        if aggregation.is_zero() {
            if let Some(info) = self.aggregated_update.lock().unwrap().take() {
                return info;
            }
            listener.await;
        } else {
            if self.aggregated_update.lock().unwrap().is_none() {
                listener.await;
            }
            loop {
                select! {
                    () = tokio::time::sleep(aggregation) => {
                        break;
                    }
                    () = self.event.listen() => {
                        // Resets the sleep
                    }
                }
            }
        }
        // TODO(alexkirsz) The take unwrap crashed on me.
        return self.aggregated_update.lock().unwrap().take().unwrap();
    }

    pub async fn wait_background_done(&self) {
        let listener = self.event_background.listen();
        if self
            .currently_scheduled_background_jobs
            .load(Ordering::Acquire)
            != 0
        {
            listener.await;
        }
    }

    pub async fn stop_and_wait(&self) {
        self.stopped.store(true, Ordering::Release);
        {
            let listener = self.event.listen();
            if self.currently_scheduled_tasks.load(Ordering::Acquire) != 0 {
                listener.await;
            }
        }
        {
            let listener = self.event_background.listen();
            if self
                .currently_scheduled_background_jobs
                .load(Ordering::Acquire)
                != 0
            {
                listener.await;
            }
        }
        self.backend.stop(self);
    }

    pub(crate) fn schedule_background_job<
        T: FnOnce(Arc<TurboTasks<B>>) -> F + Send + 'static,
        F: Future<Output = ()> + Send + 'static,
    >(
        &self,
        func: T,
    ) {
        let this = self.pin();
        self.currently_scheduled_background_jobs
            .fetch_add(1, Ordering::AcqRel);
        tokio::spawn(TURBO_TASKS.scope(this.clone(), async move {
            while this.currently_scheduled_tasks.load(Ordering::Acquire) != 0 {
                let listener = this.event.listen();
                if this.currently_scheduled_tasks.load(Ordering::Acquire) != 0 {
                    listener.await;
                }
            }
            let this2 = this.clone();
            if !this.stopped.load(Ordering::Acquire) {
                func(this).await;
            }
            if this2
                .currently_scheduled_background_jobs
                .fetch_sub(1, Ordering::AcqRel)
                == 1
            {
                this2.event_background.notify(usize::MAX);
            }
        }));
    }

    pub(crate) fn schedule_foreground_job<
        T: FnOnce(Arc<TurboTasks<B>>) -> F + Send + 'static,
        F: Future<Output = ()> + Send + 'static,
    >(
        &self,
        func: T,
    ) {
        let this = self.pin();
        this.begin_foreground_job();
        tokio::spawn(TURBO_TASKS.scope(this.clone(), async move {
            if !this.stopped.load(Ordering::Acquire) {
                func(this.clone()).await;
            }
            this.finish_foreground_job();
        }));
    }

    fn notify_scheduled_tasks_internal(&self) {
        CURRENT_TASK_INFO.with(|info| {
            if let Some(ref cell) = info.tasks_to_notify {
                let tasks = cell.take();
                if tasks.is_empty() {
                    return;
                }
                self.backend.invalidate_tasks(tasks, info.reason, self);
            }
        });
    }

    pub fn backend(&self) -> &B {
        &self.backend
    }
}

impl<B: Backend> TurboTasksCallApi for TurboTasks<B> {
    fn dynamic_call(&self, func: FunctionId, inputs: Vec<TaskInput>) -> RawVc {
        self.dynamic_call(func, inputs)
    }
    fn native_call(&self, func: FunctionId, inputs: Vec<TaskInput>) -> RawVc {
        self.native_call(func, inputs)
    }
    fn trait_call(
        &self,
        trait_type: TraitTypeId,
        trait_fn_name: Cow<'static, str>,
        inputs: Vec<TaskInput>,
    ) -> RawVc {
        self.trait_call(trait_type, trait_fn_name, inputs)
    }

    fn run_once(
        &self,
        reason: &'static str,
        future: Pin<Box<dyn Future<Output = Result<()>> + Send + 'static>>,
    ) -> TaskId {
        self.spawn_once_task(reason, async move {
            future.await?;
            Ok(NothingVc::new().into())
        })
    }

    fn run_once_process(
        &self,
        reason: &'static str,
        future: Pin<Box<dyn Future<Output = Result<()>> + Send + 'static>>,
    ) -> TaskId {
        let this = self.pin();
        self.spawn_once_task(reason, async move {
            this.finish_primary_job(None);
            future.await?;
            this.begin_primary_job();
            Ok(NothingVc::new().into())
        })
    }
}

impl<B: Backend> TurboTasksApi for TurboTasks<B> {
    fn invalidate(&self, task: TaskId, reason: &'static str) {
        self.backend.invalidate_task(task, reason, self);
    }

    fn notify_scheduled_tasks(&self) {
        let _ = CURRENT_TASK_INFO.try_with(|info| {
            if let Some(ref cell) = info.tasks_to_notify {
                let tasks = cell.take();
                if tasks.is_empty() {
                    return;
                }
                self.backend.invalidate_tasks(tasks, info.reason, self);
            }
        });
    }

    fn try_read_task_output(
        &self,
        task: TaskId,
        strongly_consistent: bool,
    ) -> Result<Result<RawVc, EventListener>> {
        self.backend.try_read_task_output(
            task,
            current_task("reading Vcs"),
            strongly_consistent,
            self,
        )
    }

    fn try_read_task_output_untracked(
        &self,
        task: TaskId,
        strongly_consistent: bool,
    ) -> Result<Result<RawVc, EventListener>> {
        self.backend
            .try_read_task_output_untracked(task, strongly_consistent, self)
    }

    fn try_read_task_cell(
        &self,
        task: TaskId,
        index: CellId,
    ) -> Result<Result<CellContent, EventListener>> {
        self.backend
            .try_read_task_cell(task, index, current_task("reading Vcs"), self)
    }

    fn try_read_task_cell_untracked(
        &self,
        task: TaskId,
        index: CellId,
    ) -> Result<Result<CellContent, EventListener>> {
        self.backend.try_read_task_cell_untracked(task, index, self)
    }

    fn try_read_own_task_cell_untracked(
        &self,
        current_task: TaskId,
        index: CellId,
    ) -> Result<CellContent> {
        self.backend
            .try_read_own_task_cell_untracked(current_task, index, self)
    }

    fn try_read_task_collectibles(
        &self,
        task: TaskId,
        trait_id: TraitTypeId,
    ) -> Result<Result<HashSet<RawVc>, EventListener>> {
        self.backend.try_read_task_collectibles(
            task,
            trait_id,
            current_task("reading collectibles"),
            self,
        )
    }

    fn emit_collectible(&self, trait_type: TraitTypeId, collectible: RawVc) {
        self.backend.emit_collectible(
            trait_type,
            collectible,
            current_task("emitting collectible"),
            self,
        );
    }

    fn unemit_collectible(&self, trait_type: TraitTypeId, collectible: RawVc) {
        self.backend.unemit_collectible(
            trait_type,
            collectible,
            current_task("emitting collectible"),
            self,
        );
    }

    fn unemit_collectibles(&self, trait_type: TraitTypeId, collectibles: &HashSet<RawVc>) {
        for collectible in collectibles {
            self.backend.unemit_collectible(
                trait_type,
                *collectible,
                current_task("emitting collectible"),
                self,
            );
        }
    }

    fn read_current_task_cell(&self, index: CellId) -> Result<CellContent> {
        // INVALIDATION: don't need to track a dependency to itself
        self.try_read_own_task_cell_untracked(current_task("reading Vcs"), index)
    }

    fn update_current_task_cell(&self, index: CellId, content: CellContent) {
        self.backend.update_task_cell(
            current_task("cellting turbo_tasks values"),
            index,
            content,
            self,
        );
    }
}

impl<B: Backend> TurboTasksBackendApi for TurboTasks<B> {
    fn pin(&self) -> Arc<dyn TurboTasksBackendApi> {
        self.pin()
    }
    fn schedule_backend_background_job(&self, id: BackendJobId) {
        self.schedule_background_job(move |this| async move {
            this.backend.run_backend_job(id, &*this).await;
        })
    }
    fn schedule_backend_foreground_job(&self, id: BackendJobId) {
        self.schedule_foreground_job(move |this| async move {
            this.backend.run_backend_job(id, &*this).await;
        })
    }

    fn try_foreground_done(&self) -> Result<(), EventListener> {
        if self
            .currently_scheduled_foreground_jobs
            .load(Ordering::Acquire)
            == 0
        {
            return Ok(());
        }
        let listener = self.event_foreground.listen();
        if self
            .currently_scheduled_foreground_jobs
            .load(Ordering::Acquire)
            == 0
        {
            return Ok(());
        }
        Err(listener)
    }

    /// Enqueues tasks for notification of changed dependencies. This will
    /// eventually call `dependent_cell_updated()` on all tasks.
    fn schedule_notify_tasks(&self, tasks: &[TaskId]) {
        let result = CURRENT_TASK_INFO.try_with(|info| {
            if let Some(ref cell) = info.tasks_to_notify {
                let mut list = cell.borrow_mut();
                list.extend(tasks.iter());
            } else {
                self.backend
                    .invalidate_tasks(tasks.to_vec(), info.reason, self);
            }
        });
        if result.is_err() {
            self.backend
                .invalidate_tasks(tasks.to_vec(), "unknown", self);
        }
    }

    /// Enqueues tasks for notification of changed dependencies. This will
    /// eventually call `dependent_cell_updated()` on all tasks.
    fn schedule_notify_tasks_set(&self, tasks: &HashSet<TaskId>) {
        let result = CURRENT_TASK_INFO.try_with(|info| {
            if let Some(ref cell) = info.tasks_to_notify {
                let mut list = cell.borrow_mut();
                list.extend(tasks.iter());
            } else {
                self.backend
                    .invalidate_tasks(tasks.iter().copied().collect(), info.reason, self);
            }
        });
        if result.is_err() {
            self.backend
                .invalidate_tasks(tasks.iter().copied().collect(), "unknown", self);
        }
    }

    fn schedule(&self, task: TaskId, reason: &'static str) {
        self.schedule(task, reason)
    }
}

impl<B: Backend> TaskIdProvider for TurboTasks<B> {
    fn get_fresh_task_id(&self) -> TaskId {
        self.task_id_factory.get()
    }

    unsafe fn reuse_task_id(&self, id: TaskId) {
        unsafe { self.task_id_factory.reuse(id) }
    }
}

fn current_task(from: &str) -> TaskId {
    match CURRENT_TASK_INFO.try_with(|info| info.id) {
        Ok(id) => id,
        Err(_) => panic!(
            "{} can only be used in the context of turbo_tasks task execution",
            from
        ),
    }
}

fn current_task_and_reason(from: &str) -> (TaskId, &'static str) {
    match CURRENT_TASK_INFO.try_with(|info| (info.id, info.reason)) {
        Ok(info) => info,
        Err(_) => panic!(
            "{} can only be used in the context of turbo_tasks task execution",
            from
        ),
    }
}

pub struct Invalidator {
    task: TaskId,
    turbo_tasks: Weak<dyn TurboTasksApi>,
    handle: Handle,
}

impl Hash for Invalidator {
    fn hash<H: std::hash::Hasher>(&self, state: &mut H) {
        self.task.hash(state);
    }
}

impl PartialEq for Invalidator {
    fn eq(&self, other: &Self) -> bool {
        self.task == other.task
    }
}

impl Eq for Invalidator {}

impl Invalidator {
    pub fn invalidate(self, reason: &'static str) {
        let Invalidator {
            task,
            turbo_tasks,
            handle,
        } = self;
        let _ = handle.enter();
        if let Some(turbo_tasks) = turbo_tasks.upgrade() {
            turbo_tasks.invalidate(task, reason);
        }
    }
}

impl TraceRawVcs for Invalidator {
    fn trace_raw_vcs(&self, _context: &mut crate::trace::TraceRawVcsContext) {
        // nothing here
    }
}

impl Serialize for Invalidator {
    fn serialize<S>(&self, serializer: S) -> Result<S::Ok, S::Error>
    where
        S: serde::Serializer,
    {
        serializer.serialize_newtype_struct("Invalidator", &self.task)
    }
}

impl<'de> Deserialize<'de> for Invalidator {
    fn deserialize<D>(deserializer: D) -> Result<Self, D::Error>
    where
        D: serde::Deserializer<'de>,
    {
        struct V;

        impl<'de> Visitor<'de> for V {
            type Value = Invalidator;

            fn expecting(&self, f: &mut std::fmt::Formatter) -> std::fmt::Result {
                write!(f, "an Invalidator")
            }

            fn visit_newtype_struct<D>(self, deserializer: D) -> Result<Self::Value, D::Error>
            where
                D: serde::Deserializer<'de>,
            {
                Ok(Invalidator {
                    task: TaskId::deserialize(deserializer)?,
                    turbo_tasks: weak_turbo_tasks(),
                    handle: tokio::runtime::Handle::current(),
                })
            }
        }
        deserializer.deserialize_newtype_struct("Invalidator", V)
    }
}

pub async fn run_once<T: Send + 'static>(
    tt: Arc<dyn TurboTasksApi>,
    reason: &'static str,
    future: impl Future<Output = Result<T>> + Send + 'static,
) -> Result<T> {
    let (tx, rx) = tokio::sync::oneshot::channel();

    let task_id = tt.run_once(
        reason,
        Box::pin(async move {
            let result = future.await?;
            tx.send(result)
                .map_err(|_| anyhow!("unable to send result"))?;
            Ok(())
        }),
    );

    // INVALIDATION: A Once task will never invalidate, therefore we don't need to
    // track a dependency
    let raw_result = read_task_output_untracked(&*tt, task_id, false).await?;
    raw_result.into_read_untracked::<Nothing>(&*tt).await?;

    Ok(rx.await?)
}

/// see [TurboTasks] `dynamic_call`
pub fn dynamic_call(func: FunctionId, inputs: Vec<TaskInput>) -> RawVc {
    with_turbo_tasks(|tt| tt.dynamic_call(func, inputs))
}

/// see [TurboTasks] `trait_call`
pub fn trait_call(
    trait_type: TraitTypeId,
    trait_fn_name: Cow<'static, str>,
    inputs: Vec<TaskInput>,
) -> RawVc {
    with_turbo_tasks(|tt| tt.trait_call(trait_type, trait_fn_name, inputs))
}

pub fn turbo_tasks() -> Arc<dyn TurboTasksApi> {
    TURBO_TASKS.with(|arc| arc.clone())
}

pub fn with_turbo_tasks<T>(func: impl FnOnce(&Arc<dyn TurboTasksApi>) -> T) -> T {
    TURBO_TASKS.with(|arc| func(arc))
}

pub fn weak_turbo_tasks() -> Weak<dyn TurboTasksApi> {
    TURBO_TASKS.with(|arc| Arc::downgrade(arc))
}

pub fn with_turbo_tasks_for_testing<T>(
    tt: Arc<dyn TurboTasksApi>,
    current_task: TaskId,
    f: impl Future<Output = T>,
) -> impl Future<Output = T> {
    TURBO_TASKS.scope(
        tt,
<<<<<<< HEAD
        CURRENT_TASK_INFO.scope(
            CurrentTaskInfo {
                id: current_task,
                reason: "testing",
                tasks_to_notify: None,
            },
            PREVIOUS_CELLS.scope(Default::default(), f),
        ),
=======
        CURRENT_TASK_ID.scope(current_task, CELL_COUNTERS.scope(Default::default(), f)),
>>>>>>> f786669a
    )
}

pub fn current_task_for_testing() -> TaskId {
<<<<<<< HEAD
    CURRENT_TASK_INFO.with(|info| info.id)
=======
    CURRENT_TASK_ID.with(|id| *id)
>>>>>>> f786669a
}

/// Get an [Invalidator] that can be used to invalidate the current [Task]
/// based on external events.
pub fn get_invalidator() -> Invalidator {
    let handle = Handle::current();
    Invalidator {
        task: current_task("turbo_tasks::get_invalidator()"),
        turbo_tasks: weak_turbo_tasks(),
        handle,
    }
}

pub fn emit<T: ValueTraitVc>(collectible: T) {
    with_turbo_tasks(|tt| tt.emit_collectible(T::get_trait_type_id(), collectible.into()))
}

pub async fn spawn_blocking<T: Send + 'static>(func: impl FnOnce() -> T + Send + 'static) -> T {
    let (r, d) = tokio::task::spawn_blocking(|| {
        let start = Instant::now();
        let r = func();
        (r, start.elapsed())
    })
    .await
    .unwrap();
    timed_future::add_duration(d);
    r
}

pub fn spawn_thread(func: impl FnOnce() + Send + 'static) {
    let handle = Handle::current();
    thread::spawn(move || {
        let guard = handle.enter();
        func();
        drop(guard);
    });
}

pub(crate) async fn read_task_output(
    this: &dyn TurboTasksApi,
    id: TaskId,
    strongly_consistent: bool,
) -> Result<RawVc> {
    loop {
        match this.try_read_task_output(id, strongly_consistent)? {
            Ok(result) => return Ok(result),
            Err(listener) => listener.await,
        }
    }
}

/// INVALIDATION: Be careful with this, it will not track dependencies, so
/// using it could break cache invalidation.
pub(crate) async fn read_task_output_untracked(
    this: &dyn TurboTasksApi,
    id: TaskId,
    strongly_consistent: bool,
) -> Result<RawVc> {
    loop {
        match this.try_read_task_output_untracked(id, strongly_consistent)? {
            Ok(result) => return Ok(result),
            Err(listener) => listener.await,
        }
    }
}

pub(crate) async fn read_task_cell(
    this: &dyn TurboTasksApi,
    id: TaskId,
    index: CellId,
) -> Result<CellContent> {
    loop {
        match this.try_read_task_cell(id, index)? {
            Ok(result) => return Ok(result),
            Err(listener) => listener.await,
        }
    }
}

/// INVALIDATION: Be careful with this, it will not track dependencies, so
/// using it could break cache invalidation.
pub(crate) async fn read_task_cell_untracked(
    this: &dyn TurboTasksApi,
    id: TaskId,
    index: CellId,
) -> Result<CellContent> {
    loop {
        match this.try_read_task_cell_untracked(id, index)? {
            Ok(result) => return Ok(result),
            Err(listener) => listener.await,
        }
    }
}

pub(crate) async fn read_task_collectibles(
    this: &dyn TurboTasksApi,
    id: TaskId,
    trait_id: TraitTypeId,
) -> Result<HashSet<RawVc>> {
    loop {
        match this.try_read_task_collectibles(id, trait_id)? {
            Ok(result) => return Ok(result),
            Err(listener) => listener.await,
        }
    }
}

pub struct CurrentCellRef {
    current_task: TaskId,
    index: CellId,
}

impl CurrentCellRef {
    pub fn conditional_update_shared<
        T: Send + Sync + 'static,
        F: FnOnce(Option<&T>) -> Option<T>,
    >(
        &self,
        functor: F,
    ) {
        let tt = turbo_tasks();
        let content = tt
            .read_current_task_cell(self.index)
            .ok()
            .and_then(|v| v.try_cast::<T>());
        let update = functor(content.as_deref());
        if let Some(update) = update {
            tt.update_current_task_cell(
                self.index,
                CellContent(Some(SharedReference(
                    Some(self.index.type_id),
                    Arc::new(update),
                ))),
            )
        }
    }

    pub fn compare_and_update_shared<T: PartialEq + Send + Sync + 'static>(&self, new_content: T) {
        self.conditional_update_shared(|old_content| {
            if let Some(old_content) = old_content {
                if PartialEq::eq(&new_content, old_content) {
                    return None;
                }
            }
            Some(new_content)
        });
    }

    pub fn update_shared<T: Send + Sync + 'static>(&self, new_content: T) {
        let tt = turbo_tasks();
        tt.update_current_task_cell(
            self.index,
            CellContent(Some(SharedReference(
                Some(self.index.type_id),
                Arc::new(new_content),
            ))),
        )
    }

    pub fn update_shared_reference(&self, shared_ref: SharedReference) {
        let tt = turbo_tasks();
        let content = tt.read_current_task_cell(self.index).ok();
        let update = if let Some(CellContent(Some(content))) = content {
            content != shared_ref
        } else {
            true
        };
        if update {
            tt.update_current_task_cell(self.index, CellContent(Some(shared_ref)))
        }
    }
}

impl From<CurrentCellRef> for RawVc {
    fn from(cell: CurrentCellRef) -> Self {
        RawVc::TaskCell(cell.current_task, cell.index)
    }
}

pub fn find_cell_by_type(type_id: ValueTypeId) -> CurrentCellRef {
    CELL_COUNTERS.with(|cell| {
        let current_task = current_task("celling turbo_tasks values");
        let mut map = cell.borrow_mut();
        let current_index = map.entry(type_id).or_default();
        let index = *current_index;
        *current_index += 1;
        CurrentCellRef {
            current_task,
            index: CellId { type_id, index },
        }
    })
}<|MERGE_RESOLUTION|>--- conflicted
+++ resolved
@@ -17,11 +17,8 @@
 use anyhow::{anyhow, Result};
 use concurrent_queue::ConcurrentQueue;
 use futures::FutureExt;
-<<<<<<< HEAD
 use indexmap::IndexMap;
-=======
 use nohash_hasher::BuildNoHashHasher;
->>>>>>> f786669a
 use serde::{de::Visitor, Deserialize, Serialize};
 use tokio::{runtime::Handle, select, task_local};
 
@@ -35,11 +32,7 @@
     timed_future::{self, TimedFuture},
     trace::TraceRawVcs,
     util::FormatDuration,
-<<<<<<< HEAD
-    Nothing, NothingVc, SmallDuration, TaskId, Typed, TypedForInput, ValueTraitVc, ValueTypeId,
-=======
-    Nothing, NothingVc, TaskId, ValueTraitVc, ValueTypeId,
->>>>>>> f786669a
+    Nothing, NothingVc, SmallDuration, TaskId, ValueTraitVc, ValueTypeId,
 };
 
 pub trait TurboTasksCallApi: Sync + Send {
@@ -383,19 +376,10 @@
                     });
                     this.backend.task_execution_result(task_id, result, &*this);
                     this.notify_scheduled_tasks_internal();
-<<<<<<< HEAD
-                    let reexecute = this.backend.task_execution_completed(
-                        task_id,
-                        cell_mappings,
-                        duration,
-                        &*this,
-                    );
-                    total_duration += duration;
-=======
                     let reexecute = this
                         .backend
                         .task_execution_completed(task_id, duration, &*this);
->>>>>>> f786669a
+                    total_duration += duration;
                     if !reexecute {
                         break;
                     }
@@ -1045,27 +1029,19 @@
 ) -> impl Future<Output = T> {
     TURBO_TASKS.scope(
         tt,
-<<<<<<< HEAD
         CURRENT_TASK_INFO.scope(
             CurrentTaskInfo {
                 id: current_task,
                 reason: "testing",
                 tasks_to_notify: None,
             },
-            PREVIOUS_CELLS.scope(Default::default(), f),
+            CELL_COUNTERS.scope(Default::default(), f),
         ),
-=======
-        CURRENT_TASK_ID.scope(current_task, CELL_COUNTERS.scope(Default::default(), f)),
->>>>>>> f786669a
     )
 }
 
 pub fn current_task_for_testing() -> TaskId {
-<<<<<<< HEAD
     CURRENT_TASK_INFO.with(|info| info.id)
-=======
-    CURRENT_TASK_ID.with(|id| *id)
->>>>>>> f786669a
 }
 
 /// Get an [Invalidator] that can be used to invalidate the current [Task]
