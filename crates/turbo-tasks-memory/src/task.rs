--- conflicted
+++ resolved
@@ -1447,16 +1447,11 @@
 
                 Ok(Ok(result))
             }
-<<<<<<< HEAD
             Dirty { ref event }
             | Scheduled { ref event }
             | InProgress { ref event }
             | InProgressDirty { ref event } => {
-                let listener = event.listen();
-=======
-            Dirty | Scheduled | InProgress | InProgressDirty => {
-                let listener = state.event.listen_with_note(note);
->>>>>>> 30a8ba9f
+                let listener = event.listen_with_note(note);
                 drop(state);
                 Ok(Err(listener))
             }
