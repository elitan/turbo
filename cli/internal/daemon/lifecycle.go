package daemon

import (
	"context"
	"fmt"

	"github.com/pkg/errors"
	"github.com/segmentio/ksuid"
	"github.com/spf13/cobra"
	"github.com/vercel/turbo/cli/internal/cmdutil"
	"github.com/vercel/turbo/cli/internal/daemon/connector"
	"github.com/vercel/turbo/cli/internal/turbodprotocol"
)

func addStartCmd(root *cobra.Command, helper *cmdutil.Helper) {
	cmd := &cobra.Command{
		Use:           "start",
		Short:         "Ensures that the turbo daemon is running",
		SilenceUsage:  true,
		SilenceErrors: true,
		RunE: func(cmd *cobra.Command, args []string) error {
<<<<<<< HEAD
			sessionID := ksuid.New()
			l := &lifecycle{
				sessionID:    sessionID,
				repoRoot:     config.Cwd,
				logger:       config.Logger,
				output:       output,
				turboVersion: config.TurboVersion,
=======
			base, err := helper.GetCmdBase(cmd.Flags())
			if err != nil {
				return err
			}
			l := &lifecycle{
				base,
>>>>>>> 70e02ec3
			}
			if err := l.ensureStarted(cmd.Context()); err != nil {
				l.logError(err)
				return err
			}
			return nil
		},
	}
	root.AddCommand(cmd)
}

func addStopCmd(root *cobra.Command, helper *cmdutil.Helper) {
	cmd := &cobra.Command{
		Use:           "stop",
		Short:         "Stop the turbo daemon",
		SilenceUsage:  true,
		SilenceErrors: true,
		RunE: func(cmd *cobra.Command, args []string) error {
<<<<<<< HEAD
			sessionID := ksuid.New()
			l := &lifecycle{
				sessionID:    sessionID,
				repoRoot:     config.Cwd,
				logger:       config.Logger,
				output:       output,
				turboVersion: config.TurboVersion,
=======
			base, err := helper.GetCmdBase(cmd.Flags())
			if err != nil {
				return err
			}
			l := &lifecycle{
				base,
>>>>>>> 70e02ec3
			}
			if err := l.ensureStopped(cmd.Context()); err != nil {
				l.logError(err)
				return err
			}
			return nil
		},
	}
	root.AddCommand(cmd)
}

func addRestartCmd(root *cobra.Command, helper *cmdutil.Helper) {
	cmd := &cobra.Command{
		Use:           "restart",
		Short:         "Restart the turbo daemon",
		SilenceUsage:  true,
		SilenceErrors: true,
		RunE: func(cmd *cobra.Command, args []string) error {
<<<<<<< HEAD
			sessionID := ksuid.New()
			l := &lifecycle{
				sessionID:    sessionID,
				repoRoot:     config.Cwd,
				logger:       config.Logger,
				output:       output,
				turboVersion: config.TurboVersion,
=======
			base, err := helper.GetCmdBase(cmd.Flags())
			if err != nil {
				return err
			}
			l := &lifecycle{
				base,
>>>>>>> 70e02ec3
			}
			if err := l.ensureStopped(cmd.Context()); err != nil {
				l.logError(err)
				return err
			}
			if err := l.ensureStarted(cmd.Context()); err != nil {
				l.logError(err)
				return err
			}
			return nil
		},
	}
	root.AddCommand(cmd)
}

type lifecycle struct {
<<<<<<< HEAD
	sessionID    ksuid.KSUID
	repoRoot     fs.AbsolutePath
	logger       hclog.Logger
	output       cli.Ui
	turboVersion string
=======
	base *cmdutil.CmdBase
>>>>>>> 70e02ec3
}

// logError logs an error and outputs it to the UI.
func (l *lifecycle) logError(err error) {
	l.base.Logger.Error(fmt.Sprintf("error: %v", err))
	l.base.UI.Error(err.Error())
}

<<<<<<< HEAD
func (l *lifecycle) ensureStarted() error {
	ctx := context.Background()
	client, err := GetClient(ctx, l.repoRoot, l.logger, l.turboVersion, l.sessionID, ClientOpts{})
=======
func (l *lifecycle) ensureStarted(ctx context.Context) error {
	client, err := GetClient(ctx, l.base.RepoRoot, l.base.Logger, l.base.TurboVersion, ClientOpts{})
>>>>>>> 70e02ec3
	if err != nil {
		return err
	}
	// We don't really care if we fail to close the client, we're about to exit
	_ = client.Close()
	l.base.UI.Output("turbo daemon is running")
	return nil
}

<<<<<<< HEAD
func (l *lifecycle) ensureStopped() error {
	ctx := context.Background()
	client, err := GetClient(ctx, l.repoRoot, l.logger, l.turboVersion, l.sessionID, ClientOpts{
=======
func (l *lifecycle) ensureStopped(ctx context.Context) error {
	client, err := GetClient(ctx, l.base.RepoRoot, l.base.Logger, l.base.TurboVersion, ClientOpts{
>>>>>>> 70e02ec3
		// If the daemon is not running, don't start it, since we're trying to stop it
		DontStart: true,
	})
	if err != nil {
		if errors.Is(err, connector.ErrDaemonNotRunning) {
			l.base.UI.Output("turbo daemon is not running")
			return nil
		}
		return err
	}
	defer func() { _ = client.Close() }()
	_, err = client.Shutdown(ctx, &turbodprotocol.ShutdownRequest{})
	if err != nil {
		return err
	}
	l.base.UI.Output("Successfully requested that turbo daemon shut down")
	return nil
}<|MERGE_RESOLUTION|>--- conflicted
+++ resolved
@@ -5,7 +5,6 @@
 	"fmt"
 
 	"github.com/pkg/errors"
-	"github.com/segmentio/ksuid"
 	"github.com/spf13/cobra"
 	"github.com/vercel/turbo/cli/internal/cmdutil"
 	"github.com/vercel/turbo/cli/internal/daemon/connector"
@@ -19,22 +18,12 @@
 		SilenceUsage:  true,
 		SilenceErrors: true,
 		RunE: func(cmd *cobra.Command, args []string) error {
-<<<<<<< HEAD
-			sessionID := ksuid.New()
-			l := &lifecycle{
-				sessionID:    sessionID,
-				repoRoot:     config.Cwd,
-				logger:       config.Logger,
-				output:       output,
-				turboVersion: config.TurboVersion,
-=======
 			base, err := helper.GetCmdBase(cmd.Flags())
 			if err != nil {
 				return err
 			}
 			l := &lifecycle{
 				base,
->>>>>>> 70e02ec3
 			}
 			if err := l.ensureStarted(cmd.Context()); err != nil {
 				l.logError(err)
@@ -53,22 +42,12 @@
 		SilenceUsage:  true,
 		SilenceErrors: true,
 		RunE: func(cmd *cobra.Command, args []string) error {
-<<<<<<< HEAD
-			sessionID := ksuid.New()
-			l := &lifecycle{
-				sessionID:    sessionID,
-				repoRoot:     config.Cwd,
-				logger:       config.Logger,
-				output:       output,
-				turboVersion: config.TurboVersion,
-=======
 			base, err := helper.GetCmdBase(cmd.Flags())
 			if err != nil {
 				return err
 			}
 			l := &lifecycle{
 				base,
->>>>>>> 70e02ec3
 			}
 			if err := l.ensureStopped(cmd.Context()); err != nil {
 				l.logError(err)
@@ -87,22 +66,12 @@
 		SilenceUsage:  true,
 		SilenceErrors: true,
 		RunE: func(cmd *cobra.Command, args []string) error {
-<<<<<<< HEAD
-			sessionID := ksuid.New()
-			l := &lifecycle{
-				sessionID:    sessionID,
-				repoRoot:     config.Cwd,
-				logger:       config.Logger,
-				output:       output,
-				turboVersion: config.TurboVersion,
-=======
 			base, err := helper.GetCmdBase(cmd.Flags())
 			if err != nil {
 				return err
 			}
 			l := &lifecycle{
 				base,
->>>>>>> 70e02ec3
 			}
 			if err := l.ensureStopped(cmd.Context()); err != nil {
 				l.logError(err)
@@ -119,15 +88,7 @@
 }
 
 type lifecycle struct {
-<<<<<<< HEAD
-	sessionID    ksuid.KSUID
-	repoRoot     fs.AbsolutePath
-	logger       hclog.Logger
-	output       cli.Ui
-	turboVersion string
-=======
 	base *cmdutil.CmdBase
->>>>>>> 70e02ec3
 }
 
 // logError logs an error and outputs it to the UI.
@@ -136,14 +97,8 @@
 	l.base.UI.Error(err.Error())
 }
 
-<<<<<<< HEAD
-func (l *lifecycle) ensureStarted() error {
-	ctx := context.Background()
-	client, err := GetClient(ctx, l.repoRoot, l.logger, l.turboVersion, l.sessionID, ClientOpts{})
-=======
 func (l *lifecycle) ensureStarted(ctx context.Context) error {
-	client, err := GetClient(ctx, l.base.RepoRoot, l.base.Logger, l.base.TurboVersion, ClientOpts{})
->>>>>>> 70e02ec3
+	client, err := GetClient(ctx, l.base.RepoRoot, l.base.Logger, l.base.TurboVersion, l.base.SessionID, ClientOpts{})
 	if err != nil {
 		return err
 	}
@@ -153,14 +108,8 @@
 	return nil
 }
 
-<<<<<<< HEAD
-func (l *lifecycle) ensureStopped() error {
-	ctx := context.Background()
-	client, err := GetClient(ctx, l.repoRoot, l.logger, l.turboVersion, l.sessionID, ClientOpts{
-=======
 func (l *lifecycle) ensureStopped(ctx context.Context) error {
-	client, err := GetClient(ctx, l.base.RepoRoot, l.base.Logger, l.base.TurboVersion, ClientOpts{
->>>>>>> 70e02ec3
+	client, err := GetClient(ctx, l.base.RepoRoot, l.base.Logger, l.base.TurboVersion, l.base.SessionID, ClientOpts{
 		// If the daemon is not running, don't start it, since we're trying to stop it
 		DontStart: true,
 	})
